--- conflicted
+++ resolved
@@ -9,12 +9,9 @@
 import sys
 import math
 import argparse
-<<<<<<< HEAD
 import time
 import select
-=======
 import os
->>>>>>> 35fd2d8a
 
 BOARD_SIZE = 19
 KOMI = 7.5
@@ -1478,68 +1475,6 @@
     prob, _, _, _, _, ownership, wdl, _, scores, _ = pred
 
     # prob
-<<<<<<< HEAD
-=======
-    prob = prob[0].cpu().detach().numpy()
-    prob = get_valid_spat(prob, board)
-    prob = np_softmax(prob)
-
-    # winrate
-    wdl = wdl[0].cpu().detach().numpy()
-    wdl = np_softmax(wdl)
-    winrate = (wdl[0] - wdl[2] + 1) / 2
-
-    # score
-    scores = scores[0].cpu().detach().numpy()
-    score = scores[0]
-
-    # ownership
-    ownership = ownership[0].cpu().detach().numpy()
-    ownership = get_valid_spat(ownership, board)
-
-    stderr_write("winrate= {:.6f}%\n".format(100 * winrate))
-    stderr_write("score= {:.6f}\n".format(score))
-
-    prob_out = str()
-    for y in range(board.board_size):
-        for x in range(board.board_size): 
-            idx = (board.board_size - y - 1) * board.board_size + x
-            prob_out += "  {:.6f}".format(prob[idx])
-        prob_out += "\n"
-    stderr_write("policy=\n{}".format(prob_out))
-    stderr_write("pass policy= {:.6f}\n".format(prob[-1]))
-
-    ownership_out = str()
-    for y in range(board.board_size):
-        for x in range(board.board_size): 
-            idx = (board.board_size - y - 1) * board.board_size + x
-            val = ownership[idx]
-            if val < 0:
-                ownership_out += " {:.6f}".format(val)
-            else:
-                ownership_out += "  {:.6f}".format(val)
-        ownership_out += "\n"
-    stderr_write("ownership=\n{}".format(ownership_out))
-
-def print_planes(board):
-    planes = board.get_features()
-
-    planes_out = str()
-    for p in range(INPUT_CHANNELS):
-        planes_out += "planes: {}\n".format(p+1)
-        for y in range(BOARD_SIZE):
-            for x in range(BOARD_SIZE):
-                val = planes[p, BOARD_SIZE - y - 1, x]
-                if val < 0:
-                    planes_out += " {:.2f}".format(val)
-                else:
-                    planes_out += "  {:.2f}".format(val)
-            planes_out += "\n"
-        planes_out += "\n"
-    stderr_write("planes=\n{}".format(planes_out))
-
-def get_vertex_from_pred(prob, board):
->>>>>>> 35fd2d8a
     prob = prob[0].cpu().detach().numpy()
     prob = get_valid_spat(prob, board)
     prob = np_softmax(prob)
@@ -1645,7 +1580,6 @@
                 "komi",
                 "play",
                 "genmove",
-<<<<<<< HEAD
                 "time_settings",
                 "time_left",
                 "raw-nn",
@@ -1654,12 +1588,6 @@
                 "gogui-analyze_commands",
                 "lz-genmove_analyze",
                 "lz-analyze"
-=======
-                "raw-nn",
-                "planes",
-                "save_bin_weights",
-                "gogui-analyze_commands"
->>>>>>> 35fd2d8a
             ]
             out = str()
             for i in supported_list:
@@ -1708,7 +1636,6 @@
                 c = WHITE
             board.to_move = c
 
-<<<<<<< HEAD
             search = Search(board, net, time_control, device)
             vtx, _ = search.think(args.playouts, args.resign_threshold, args.verbose)
             board.play(vtx)
@@ -1758,15 +1685,6 @@
             search.analysis_tag["interval"] = interval/100
             search.ponder(args.playouts, args.verbose)
             stdout_write("\n")
-=======
-            planes = torch.from_numpy(board.get_features()).float().to(device)
-            pred, _ = net.forward(torch.unsqueeze(planes, 0))
-            prob, _, _, _, _, _, wdl, _, scores, _ = pred
-            move, vtx = get_vertex_from_pred(prob, board)
-            board.play(vtx)
-            print_winrate(wdl, scores)
-            gtp_print(move)
->>>>>>> 35fd2d8a
         elif main == "raw-nn":
             planes = torch.from_numpy(board.get_features()).float().to(device)
             pred, _ = net.forward(torch.unsqueeze(planes, 0))
